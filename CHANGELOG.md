--- conflicted
+++ resolved
@@ -1,23 +1,10 @@
-<<<<<<< HEAD
-## 1.2.0 - 2023/06/13
-* 💅 [ENHANCEMENT] if/:unless procs with two arguments and invalid empty type deprecations are now removed
-
-## 1.1.2 - 2023/02/06
-* 💅 [ENHANCEMENT] Introduce rubocop and add a Github action for it
-
-## 1.1.1 - 2023/02/06
-* 🐛 [BUGFIX] Fix accidental hard dependency requirement of yajl and oj in gemspec from a routine cleanup commit
-
-## 1.1.0 - 2023/02/02
+## 0.30  - 2023/09/16
 * 🚀 [FEATURE] Allow configuring custom array-like classes to be treated as collections when serializing.  More details can be found [here](https://github.com/blueprinter-ruby/blueprinter/pull/6). Thanks to [@toddnestor](https://github.com/toddnestor).
 * 💅 [ENHANCEMENT] Reduce object allocations in fields calculations to save some memory.  More details can be found [here](https://github.com/blueprinter-ruby/blueprinter/pull/5). Thanks to [@nametoolong](https://github.com/nametoolong).
-
-## 1.0.0  - 2023/01/05
-* 🚀 [Official Release] Released [`blueprinter-rb`](https://rubygems.org/gems/blueprinter-rb) under a new organisation. More details can be found [here](https://github.com/procore/blueprinter/issues/288).
-=======
+* 💅 [ENHANCEMENT] Introduce rubocop
+* 💅 [ENHANCEMENT] if/:unless procs with two arguments and invalid empty type deprecations are now removed
 ## 0.26.0  - 2023/08/17
 * 🐛 [BREAKING] Transition to GitHub Actions from CircleCI and update to handle Ruby versions 2.7, 3.0, 3.1, 3.2. Drop support for any ruby version less than 2.7. See [#307](https://github.com/procore-oss/blueprinter/pull/307)
->>>>>>> 54f79ad9
 
 ## 0.25.3  - 2021/03/03
 * 🐛 [BUGFIX] Fixes issue where fields and associations that are redefined by later views were not properly overwritten. See [#201](https://github.com/procore/blueprinter/pull/201) thanks to [@Berardpi](https://github.com/Berardpi).
