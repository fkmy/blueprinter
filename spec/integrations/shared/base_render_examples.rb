--- conflicted
+++ resolved
@@ -306,11 +306,7 @@
     end
     let(:normal) do
       ['{"id":' + obj_id + '', '"employer":"Procore"', '"first_name":"Meg"',
-<<<<<<< HEAD
-       '"position":"Manager"}'].join(',')
-=======
       '"last_name":"' + obj[:last_name] + '"', '"position":"Manager"}'].join(',')
->>>>>>> da0ebb02
     end
     let(:ext) do
       ['{"id":' + obj_id + '', '"description":"A person"', '"employer":"Procore"',
@@ -325,11 +321,7 @@
         identifier :id
         field :first_name
         view :normal do
-<<<<<<< HEAD
-          field :position
-=======
-          fields :first_name, :last_name, :position
->>>>>>> da0ebb02
+          fields :last_name, :position
           field :company, name: :employer
         end
         view :extended do
